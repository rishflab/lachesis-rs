--- conflicted
+++ resolved
@@ -104,22 +104,7 @@
             let (current_frame, previous_frame): (Frame, Frame) =
                 self.get_frame_and_previous_frame(current_frame_id)?;
             for root in previous_frame.root_set.iter() {
-<<<<<<< HEAD
-                let seen_by = current_frame
-                    .root_set
-                    .iter()
-                    .map(|eh| match opera.can_see(&*eh, root) {
-                        Ok(c) => Some(c),
-                        Err(e) => {
-                            debug!(target: "swirlds", "{}", e);
-                            return None;
-                        }
-                    })
-                    .filter(|eh| eh.is_some())
-                    .count();
-=======
                 let seen_by = self.get_how_many_can_see(&current_frame, root)?;
->>>>>>> 55cd7eef
                 if seen_by > self.network.len() / 3 {
                     self.set_clotho(root)?;
                     self.set_clotho_time(root, current_frame_id)?;
